--- conflicted
+++ resolved
@@ -74,11 +74,7 @@
 	n.latent=0, forbidden=NULL, allowed=NULL, mask.sp=NULL, exclude.prevalence=0,		# formulation
 	regularization=c(ifelse(n.latent > 0, 6, 0.5), 1), regularization.type="hybrid",				# regularization
 	penalty=4, theta.threshold=0.5, latent.lambda=1, fit.all.with.latents=TRUE,
-<<<<<<< HEAD
 	popsize.sel=2, n.cores=parallel::detectCores(), parallel=FALSE,
-=======
-	popsize.sel=2, n.cores=parallel::detectCores(), parallel=TRUE,
->>>>>>> fa9afe02
 	true.model=NULL, do.selection=TRUE, do.plots=TRUE, fast=FALSE) {
 
 	if(!(regularization.type %in% c("ridge", "lasso", "hybrid")))
@@ -128,11 +124,7 @@
 			time1 <- system.time(fitted.model <- eicm.fit(
 				model$data$occurrences, env=model$data$env, traits=traits, intercept=FALSE,
 				n.latent=0, initial.values=model$model,
-<<<<<<< HEAD
 				options=options, forbidden=forbidden, allowed=allowed, exclude.prevalence=exclude.prevalence,
-=======
-				options=options, forbidden=forbidden, exclude.prevalence=exclude.prevalence,
->>>>>>> fa9afe02
 				fast=TRUE, n.cores=ifelse(parallel, n.cores, 1),
 				optim.method="L-BFGS-B", optim.control=optim.control,
 				regularization=regularization, regularization.type=regularization.type))
@@ -145,11 +137,7 @@
 			time1 <- system.time(fitted.model <- eicm.fit(
 				occurrences, env=env, traits=traits, intercept=TRUE,
 				n.latent=0, initial.values=model$model,
-<<<<<<< HEAD
 				options=options, forbidden=forbidden, allowed=allowed, exclude.prevalence=exclude.prevalence,
-=======
-				options=options, forbidden=forbidden, exclude.prevalence=exclude.prevalence,
->>>>>>> fa9afe02
 				fast=TRUE, n.cores=ifelse(parallel, n.cores, 1),
 				optim.method="L-BFGS-B", optim.control=optim.control,
 				regularization=regularization, regularization.type=regularization.type))
@@ -161,11 +149,7 @@
 		# fit the model with everything
 		time1 <- system.time(fitted.model <- eicm.fit(occurrences, env=env, traits=traits, intercept=TRUE
 			, n.latent=0,
-<<<<<<< HEAD
 			options=options, forbidden=forbidden, allowed=allowed, exclude.prevalence=exclude.prevalence,
-=======
-			options=options, forbidden=forbidden, exclude.prevalence=exclude.prevalence,
->>>>>>> fa9afe02
 			fast=TRUE, n.cores=ifelse(parallel, n.cores, 1),
 			optim.method="L-BFGS-B", optim.control=optim.control,
 			regularization=regularization, regularization.type=regularization.type))
@@ -317,11 +301,7 @@
 	model <- eicm.fit(occurrences, env=env, intercept=TRUE
 		, options=options
 		, fast=fast, n.cores=n.cores
-<<<<<<< HEAD
 		, n.latent=nlat
-=======
-		, n.latent=nlat		
->>>>>>> fa9afe02
 		, regularization=regularization, regularization.type=regularization.type)
 	return(model)
 }
